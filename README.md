--- conflicted
+++ resolved
@@ -9,32 +9,16 @@
 For each PaSta, we will multiply its probability to its Bert vector (base 768) of its PaSta class name. More details can be found in [PaStaNet](https://arxiv.org/pdf/2004.00945.pdf) and [HAKE-Action](https://github.com/DirtyHarryLYL/HAKE-Action).
 
 <p align='center'>
-<<<<<<< HEAD
     <img src="demo/a2v-demo.gif", height="400">
 </p>
-=======
-    <img src="demo/images/HAKE-A2V.gif", height="400">
-</p>
+
 
 #### Contents in demo
 - human ID & box & skeleton
 - body part box & states
 - human actions
 
-An official demo is coming soon, together with the new version of HAKE-A2V backbone (code, model)!
-
-## Prerequisites
- - Python 3.7
- - CUDA 10.0
- - Anaconda 3(optional)
->>>>>>> 4ff5004f
-
-#### Contents in demo
-- human ID & box & skeleton
-- body part box & states
-- human actions
-
-An official demo is coming soon, together with the new version of HAKE-A2V backbone (code, model)!
+An official video demo is coming soon!
 
 ## Installation
  To install the overall framework of Activity2Vec, please follow [INSTALL.md](./INSTALL.md).
@@ -61,4 +45,3 @@
   year={2020}
 }
 ```
-
